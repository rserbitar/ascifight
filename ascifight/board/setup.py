--- conflicted
+++ resolved
@@ -1,22 +1,14 @@
 import math
-<<<<<<< HEAD
-=======
 import random
->>>>>>> e52ae541
 import typing
 
 from pydantic import ValidationError
 import structlog
 
-<<<<<<< HEAD
-import random
-
-=======
->>>>>>> e52ae541
 import ascifight.board.data as data
 
 
-MapStyle = typing.Literal['arabia', 'blood_bath', 'random'] # todo: 'black_forest'
+MapStyle = typing.Literal['arabia', 'blood_bath', 'random']  # todo: 'black_forest'
 
 
 class BoardSetup:
@@ -27,22 +19,13 @@
     base_angle = math.pi / 4
 
     def __init__(
-<<<<<<< HEAD
-            self,
-            game_board_data: data.BoardData,
-            teams: list[dict[str, str]],
-            actors: list[str],
-            map_size: int,
-            walls: int | float,
-            map_style: MapStyle
-=======
         self,
         game_board_data: data.BoardData,
         teams: list[dict[str, str]],
         actors: list[str],
         map_size: int,
         walls: int | float,
->>>>>>> e52ae541
+            map_style: MapStyle
     ):
         self._logger = structlog.get_logger()
 
@@ -172,12 +155,8 @@
             # is just maths, because you
             # cannot map these symmetries onto discrete squares without any bias.
             angle = random.random() * angle_range + min_angle
-<<<<<<< HEAD
-            # The inverse CDF of a linear PDF is the square root. Knowing that, we do a Smirnov transform
-=======
-            # The CDF of a square PDF is the square root. Knowing that, we do a Smirnov
+            # The inverse CDF of a linear PDF is the square root. Knowing that, we do a Smirnov
             # transform
->>>>>>> e52ae541
             random_distance = math.sqrt(random.random()) * maximum_distance
             for i in range(self.num_players):
                 pos_x = int(
@@ -213,7 +192,6 @@
                     if distance_squared > maximum_distance_squared:
                         coordinate = data.Coordinates(x=x, y=y)
                         if coordinate not in forbidden_positions:
-<<<<<<< HEAD
                             self.board_data.walls_coordinates.add(coordinate)
 
     def _place_walls_blood_bath(self) -> None:
@@ -252,6 +230,3 @@
                    'blood_bath': _place_walls_blood_bath,
                    # 'black_forest': _place_walls_black_forest
                    }
-=======
-                            self.board_data.walls_coordinates.add(coordinate)
->>>>>>> e52ae541
